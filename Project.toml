name = "ACEmd"
uuid = "69e0c927-b120-467d-b2b3-5b6842148cf4"
authors = ["Teemu Järvinen <teemu.j.jarvinen@gmail.com> and contributors"]
<<<<<<< HEAD
version = "0.1.8"
=======
version = "0.1.8-DEV"
>>>>>>> 251414a6

[deps]
ACE1 = "e3f9bc04-086e-409a-ba78-e9769fe067bb"
ACE1x = "5cc4c08c-8782-4a30-af6d-550b302e9707"
ACEbase = "14bae519-eb20-449c-a949-9c58ed33163e"
AtomsBase = "a963bdd2-2df7-4f54-a1ee-49d51e6be12a"
AtomsCalculators = "a3e0e189-c65a-42c1-833c-339540406eb1"
ChunkSplitters = "ae650224-84b6-46f8-82ea-d812ca08434e"
Distributed = "8ba89e20-285c-5b6f-9357-94700520ee1b"
Folds = "41a02a25-b8f0-4f67-bc48-60067656b558"
LinearAlgebra = "37e2e46d-f89d-539d-b4ee-838fcccc9c8e"
NeighbourLists = "2fcf5ba9-9ed4-57cf-b73f-ff513e316b9c"
Reexport = "189a3867-3050-52da-a836-e630ba90ab69"
Sockets = "6462fe0b-24de-5631-8697-dd941f90decc"
SparseArrays = "2f01184e-e22b-5df5-ae63-d93ebab69eaf"
StaticArrays = "90137ffa-7385-5640-81b9-e52037218182"
Unitful = "1986cc42-f94f-5a68-af5c-568840ba703d"
UnitfulAtomic = "a7773ee8-282e-5fa2-be4e-bd808c38a91a"

[weakdeps]
ACEfit = "ad31a8ef-59f5-4a01-b543-a85c2f73e95c"
Molly = "aa0f7f06-fcc0-5ec4-a7f3-a573f33f9c4c"

[extensions]
ACE_Molly_ext = "Molly"
ACEmd_ACEfit_ext = "ACEfit"

[compat]
ACE1 = "0.11.5"
ACE1x = "0.1.8"
ACEbase = "0.4.3"
ACEfit = "0.1.4"
AtomsBase = "0.3"
AtomsCalculators = "0.1.1"
ChunkSplitters = "2"
Folds = "0.2"
Molly = "0.15, 0.16, 0.17, 0.18"
NeighbourLists = "0.5"
Reexport = "1"
StaticArrays = "1"
Unitful = "1"
UnitfulAtomic = "1"
julia = "1.9"

[extras]
Test = "8dfed614-e22c-5e08-85e1-65c5234f0b40"

[targets]
test = ["Test"]<|MERGE_RESOLUTION|>--- conflicted
+++ resolved
@@ -1,11 +1,8 @@
 name = "ACEmd"
 uuid = "69e0c927-b120-467d-b2b3-5b6842148cf4"
 authors = ["Teemu Järvinen <teemu.j.jarvinen@gmail.com> and contributors"]
-<<<<<<< HEAD
 version = "0.1.8"
-=======
-version = "0.1.8-DEV"
->>>>>>> 251414a6
+
 
 [deps]
 ACE1 = "e3f9bc04-086e-409a-ba78-e9769fe067bb"
